--- conflicted
+++ resolved
@@ -13,11 +13,7 @@
 
 colors = [cmap(0), cmap(0), cmap(1), cmap(1), cmap(2), cmap(2)]
 line_styles = ["dotted", "dotted", "dashed", "dashed", "solid", "solid"]
-<<<<<<< HEAD
 markerstyles = ["<", ">"] + [4, 5] + [8, 9]
-=======
-markerstyles = 3 * ["<", ">"]
->>>>>>> daa47356
 alpha = 0.7
 ms = 10
 
@@ -53,14 +49,8 @@
 
 for i, obs in enumerate(obs_list):
     color = colors[i]
-<<<<<<< HEAD
     plot_mag.errorbar(obs.iloc[:, field_directions[i]], obs["mag"], yerr=obs["mag_err"], marker=markerstyles[i], markersize=ms,
                       color=color, label=legend_labels[i].replace("_","-"), linestyle=line_styles[i], alpha=alpha)
-=======
-    plot_mag.errorbar(obs.iloc[:, field_directions[i]], obs["mag"], yerr=obs["mag_err"], marker=markerstyles[i],
-                      markersize=6,
-                      color=color, label=legend_labels[i].replace("_", "-"), linestyle=line_styles[i], alpha=alpha)
->>>>>>> daa47356
 
 plot_mag.set_xlabel(
     f"Field strength in \$ {f_dict[field_directions[0]]} \$-direction \$ h_{f_dict[field_directions[0]]} \$ ")
@@ -75,13 +65,8 @@
 for i, obs in enumerate(obs_list):
     color = colors[i]
     sus, sus_fields = geneqs.utils.eval_obs.derivative_fd(observable=obs["mag"].values, fields=obs.iloc[:, :3].values)
-<<<<<<< HEAD
     plot_sus.plot(sus_fields[:, field_directions[i]], sus, marker=markerstyles[i], markersize=ms,
                   color=color, label=legend_labels[i].replace("_","-"), linestyle=line_styles[i], alpha=alpha)
-=======
-    plot_sus.plot(sus_fields[:, field_directions[i]], sus, marker=markerstyles[i], markersize=6,
-                  color=color, label=legend_labels[i].replace("_", "-"), linestyle=line_styles[i], alpha=alpha)
->>>>>>> daa47356
 
 plot_sus.set_xlabel(
     f"Field strength in \$ {f_dict[field_directions[0]]} \$-direction \$ h_{f_dict[field_directions[0]]} \$ ")
@@ -97,13 +82,8 @@
     color = colors[i]
     hilbert_size = np.prod(shapes[i])
     plot_energy.errorbar(obs.iloc[:, field_directions[i]], obs["energy"].values / hilbert_size,
-<<<<<<< HEAD
                          yerr=obs["energy_err"].values / hilbert_size, marker=markerstyles[i], markersize=ms,
                          color=color, label=legend_labels[i].replace("_","-"), linestyle=line_styles[i], alpha=alpha)
-=======
-                         yerr=obs["energy_err"].values / hilbert_size, marker=markerstyles[i], markersize=6,
-                         color=color, label=legend_labels[i].replace("_", "-"), linestyle=line_styles[i], alpha=alpha)
->>>>>>> daa47356
 
 plot_energy.set_xlabel(
     f"Field strength in \$ {f_dict[field_directions[0]]} \$-direction \$ h_{f_dict[field_directions[0]]} \$ ")
@@ -119,15 +99,9 @@
 for i, obs in enumerate(obs_list):
     color = colors[i]
     hilbert_size = np.prod(shapes[i])
-<<<<<<< HEAD
     vscore = hilbert_size * np.abs(obs["energy_var"].values / obs["energy"].values**2)
     plot_vscore.plot(obs.iloc[:, field_directions[i]], vscore, marker=markerstyles[i], markersize=ms,
                    color=color, label=legend_labels[i].replace("_","-"), linestyle=line_styles[i], alpha=alpha)
-=======
-    vscore = hilbert_size * np.abs(obs["energy_var"].values / obs["energy"].values ** 2)
-    plot_vscore.plot(obs.iloc[:, field_directions[i]], vscore, marker=markerstyles[i], markersize=6,
-                     color=color, label=legend_labels[i].replace("_", "-"), linestyle=line_styles[i], alpha=alpha)
->>>>>>> daa47356
 
 plot_vscore.set_xlabel(
     f"Field strength in \$ {f_dict[field_directions[0]]} \$-direction \$ h_{f_dict[field_directions[0]]} \$ ")
