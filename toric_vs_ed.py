import jax
import jax.numpy as jnp
import optax

import netket as nk
from netket.utils import HashableArray

import geneqs
from geneqs.utils.training import loop_gs, driver_gs
from global_variables import RESULTS_PATH

from matplotlib import pyplot as plt
import numpy as np

from tqdm import tqdm
from functools import partial

<<<<<<< HEAD
save_results = True
pre_train = False
=======
save_results = False
pre_init = False
>>>>>>> 763e8cfa

random_key = jax.random.PRNGKey(144567)  # this can be used to make results deterministic, but so far is not used

# %%
L = 3  # size should be at least 3, else there are problems with pbc and indexing
shape = jnp.array([L, L])
square_graph = nk.graph.Square(length=L, pbc=True)
hilbert = nk.hilbert.Spin(s=1 / 2, N=square_graph.n_edges)

# define some observables
magnetization = 1 / hilbert.size * sum([nk.operator.spin.sigmaz(hilbert, i) for i in range(hilbert.size)])
abs_magnetization = geneqs.operators.observables.AbsXMagnetization(hilbert)
wilsonob = geneqs.operators.observables.get_netket_wilsonob(hilbert, shape)

positions = jnp.array([[i, j] for i in range(shape[0]) for j in range(shape[1])])
A_B = 1 / hilbert.size * sum([geneqs.operators.toric_2d.get_netket_star(hilbert, p, shape) for p in positions]) - \
      1 / hilbert.size * sum([geneqs.operators.toric_2d.get_netket_plaq(hilbert, p, shape) for p in positions])

# get (specific) symmetries of the model, in our case translations
perms = geneqs.utils.indexing.get_translations_cubical2d(shape, shift=1)
# noinspection PyArgumentList
link_perms = HashableArray(geneqs.utils.indexing.get_linkperms_cubical2d(shape, shift=1))

bl_bonds, lt_bonds, tr_bonds, rb_bonds = geneqs.utils.indexing.get_bonds_cubical2d(shape)
bl_perms, lt_perms, tr_perms, rb_perms = geneqs.utils.indexing.get_bondperms_cubical2d(shape)
# noinspection PyArgumentList
correlators = (HashableArray(geneqs.utils.indexing.get_plaquettes_cubical2d(shape)),  # plaquette correlators
               HashableArray(geneqs.utils.indexing.get_stars_cubical2d(shape)),
               HashableArray(bl_bonds), HashableArray(lt_bonds), HashableArray(tr_bonds), HashableArray(rb_bonds))

# noinspection PyArgumentList
correlator_symmetries = (HashableArray(jnp.asarray(perms)),  # plaquettes permute like sites
                         HashableArray(jnp.asarray(perms)),
                         HashableArray(bl_perms), HashableArray(lt_perms),
                         HashableArray(tr_perms), HashableArray(rb_perms))
# noinspection PyArgumentList
loops = (HashableArray(geneqs.utils.indexing.get_strings_cubical2d(0, shape)),  # x-string correlators
         HashableArray(geneqs.utils.indexing.get_strings_cubical2d(1, shape)))  # y-string correlators
# noinspection PyArgumentList
loop_symmetries = (HashableArray(geneqs.utils.indexing.get_xstring_perms(shape)),
                   HashableArray(geneqs.utils.indexing.get_ystring_perms(shape)))

# %%  setting hyper-parameters
n_iter = 800
min_iter = n_iter  # after min_iter training can be stopped by callback (e.g. due to no improvement of gs energy)
n_chains = 512  # total number of MCMC chains, when runnning on GPU choose ~O(1000)
n_samples = n_chains * 20
n_discard_per_chain = 48  # should be small for using many chains, default is 10% of n_samples
n_expect = n_samples * 12  # number of samples to estimate observables, must be dividable by chunk_size
chunk_size = n_samples
n_bins = 20  # number of bins for calculating histograms

diag_shift_init = 1e-4
diag_shift_end = 1e-5
diag_shift_begin = int(n_iter / 3)
diag_shift_steps = int(n_iter / 3)
diag_shift_schedule = optax.linear_schedule(diag_shift_init, diag_shift_end, diag_shift_steps, diag_shift_begin)

preconditioner = nk.optimizer.SR(nk.optimizer.qgt.QGTJacobianDense,
                                 solver=partial(jax.scipy.sparse.linalg.cg, tol=1e-6),
                                 diag_shift=diag_shift_schedule,
                                 holomorphic=True)

# define correlation enhanced RBM
stddev = 0.008
default_kernel_init = jax.nn.initializers.normal(stddev)

alpha = 1
cRBM = geneqs.models.ToricLoopCRBM(symmetries=link_perms,
                                   correlators=correlators,
                                   correlator_symmetries=correlator_symmetries,
                                   loops=loops,
                                   loop_symmetries=loop_symmetries,
                                   alpha=alpha,
                                   kernel_init=default_kernel_init,
                                   bias_init=default_kernel_init,
                                   param_dtype=complex)

RBMSymm = nk.models.RBMSymm(symmetries=link_perms,
                            alpha=alpha,
                            kernel_init=default_kernel_init,
                            hidden_bias_init=default_kernel_init,
                            visible_bias_init=default_kernel_init,
                            param_dtype=complex)

model = cRBM
eval_model = "ToricCRBM"

# create custom update rule
single_rule = nk.sampler.rules.LocalRule()
vertex_rule = geneqs.sampling.update_rules.MultiRule(geneqs.utils.indexing.get_stars_cubical2d(shape))
xstring_rule = geneqs.sampling.update_rules.MultiRule(geneqs.utils.indexing.get_strings_cubical2d(0, shape))
ystring_rule = geneqs.sampling.update_rules.MultiRule(geneqs.utils.indexing.get_strings_cubical2d(1, shape))
weighted_rule = geneqs.sampling.update_rules.WeightedRule((0.5, 0.25, 0.125, 0.125),
                                                          [single_rule, vertex_rule, xstring_rule, ystring_rule])

# learning rate scheduling
lr_init = 0.01
lr_end = 0.001
transition_begin = int(n_iter / 3)
transition_steps = int(n_iter / 3)
lr_schedule = optax.linear_schedule(lr_init, lr_end, transition_steps, transition_begin)

# define fields for which to trian the NQS and get observables
direction = np.array([0.8, 0., 0.]).reshape(-1, 1)
field_strengths = (np.linspace(0, 1, 9) * direction).T

field_strengths = np.vstack((field_strengths, np.array([[0.31, 0., 0.],
                                                        [0.33, 0., 0.],
                                                        [0.35, 0., 0.]])))

field_strengths = field_strengths[field_strengths[:, 0].argsort()]

observables = geneqs.utils.eval_obs.ObservableCollector(key_names=("hx", "hy", "hz"))
exact_energies = []

# %%
if pre_init:
    toric = geneqs.operators.toric_2d.ToricCode2d(hilbert, shape, h=(0., 0., 0.))
    optimizer = optax.sgd(lr_schedule)
    sampler = nk.sampler.MetropolisSampler(hilbert, rule=weighted_rule, n_chains=n_chains, dtype=jnp.int8)
    sampler_exact = nk.sampler.ExactSampler(hilbert)
    vqs = nk.vqs.MCState(sampler_exact, model, n_samples=n_samples, n_discard_per_chain=n_discard_per_chain)

    # exact ground state parameters for the 2d toric code, start with just noisy parameters
    random_key, noise_key_real, noise_key_complex = jax.random.split(random_key, 3)
    real_noise = geneqs.utils.jax_utils.tree_random_normal_like(noise_key_real, vqs.parameters, stddev)
    complex_noise = geneqs.utils.jax_utils.tree_random_normal_like(noise_key_complex, vqs.parameters, stddev)
    gs_params = jax.tree_util.tree_map(lambda real, comp: real + 1j * comp, real_noise, complex_noise)
    # now set the exact parameters, this way noise is only added to all but the non-zero exact params
    plaq_idxs = toric.plaqs[0].reshape(1, -1)
    star_idxs = toric.stars[0].reshape(1, -1)
    exact_weights = jnp.zeros_like(vqs.parameters["symm_kernel"], dtype=complex)
    exact_weights = exact_weights.at[0, plaq_idxs].set(1j * jnp.pi / 4)
    exact_weights = exact_weights.at[1, star_idxs].set(1j * jnp.pi / 2)

    gs_params = gs_params.copy({"symm_kernel": exact_weights})
    pretrained_parameters = gs_params
    
    vqs.parameters = pretrained_parameters
    print("init energy", vqs.expect(toric))

for h in tqdm(field_strengths, "external_field"):
    h = tuple(h)
    toric = geneqs.operators.toric_2d.ToricCode2d(hilbert, shape, h)
    toric_nk = geneqs.operators.toric_2d.get_netket_toric2dh(hilbert, shape, h)
    optimizer = optax.sgd(lr_schedule)
    sampler = nk.sampler.MetropolisSampler(hilbert, rule=weighted_rule, n_chains=n_chains, dtype=jnp.int8)
    sampler_exact = nk.sampler.ExactSampler(hilbert)
    vqs_exact_samp = nk.vqs.MCState(sampler_exact, model, n_samples=n_samples, n_discard_per_chain=n_discard_per_chain)
    vqs = nk.vqs.ExactState(hilbert, model)

    if pre_init:
        vqs.parameters = pretrained_parameters

    # use driver gs if vqs is exact_state aka full_summation_state
    vqs, training_data = driver_gs(vqs, toric, optimizer, preconditioner, n_iter, min_iter)

    # calculate observables, therefore set some params of vqs
    # vqs.n_samples = n_expect
    # vqs.chunk_size = chunk_size

    # calculate energy and specific heat / variance of energy
    energy_nk = vqs.expect(toric)
    observables.add_nk_obs("energy", h, energy_nk)
    # exactly diagonalize hamiltonian, find exact E0 and save it
    E0_exact = nk.exact.lanczos_ed(toric, compute_eigenvectors=False)[0]
    exact_energies.append(E0_exact)

    # calculate magnetization
    magnetization_nk = vqs.expect(magnetization)
    observables.add_nk_obs("mag", h, magnetization_nk)
    # calculate absolute magnetization
    abs_magnetization_nk = vqs.expect(abs_magnetization)
    observables.add_nk_obs("abs_mag", h, abs_magnetization_nk)
    # calcualte wilson loop operator
    wilsonob_nk = vqs.expect(wilsonob)
    observables.add_nk_obs("wilson", h, wilsonob_nk)

    # plot and save training data, save observables
    fig = plt.figure(dpi=300, figsize=(12, 12))
    plot = fig.add_subplot(111)

    n_params = int(training_data["n_params"].value)
    plot.errorbar(training_data["Energy"].iters, training_data["Energy"].Mean, yerr=training_data["Energy"].Sigma,
                  label=f"{eval_model}, lr_init={lr_init}, #p={n_params}")

    fig.suptitle(f" ToricCode2d h={tuple([round(hi, 3) for hi in h])}: size={shape},"
                 f" {eval_model}, alpha={alpha},"
                 f" n_discard={n_discard_per_chain},"
                 f" n_chains={n_chains},"
                 f" n_samples={n_samples} \n"
                 f" pre_train={pre_init}, stddev={stddev}")

    plot.set_xlabel("iterations")
    plot.set_ylabel("energy")

    E0, err = energy_nk.Mean.item().real, energy_nk.Sigma.real
    plot.set_title(f"E0 = {round(E0, 5)} +- {round(err, 5)} using SR with diag_shift={diag_shift_init}"
                   f" down to {diag_shift_end}")
    plot.legend()
    if save_results:
        fig.savefig(
            f"{RESULTS_PATH}/toric2d_h/L{shape}_{eval_model}_h{tuple([round(hi, 3) for hi in h])}.pdf")

# %%
exact_energies = np.array(exact_energies).reshape(-1, 1)
if save_results:
    save_array = np.concatenate((observables.obs_to_array(separate_keys=False), exact_energies), axis=1)
    np.savetxt(f"{RESULTS_PATH}/toric2d_h/L{shape}_{eval_model}_observables.txt", save_array,
               header=", ".join(observables.key_names + observables.obs_names + ["exact_energy"]))

# %%
# create and save relative error plot
fig = plt.figure(dpi=300, figsize=(10, 10))
plot = fig.add_subplot(111)

fields, energies = observables.obs_to_array("energy", separate_keys=True)
rel_errors = np.abs(exact_energies - energies) / np.abs(exact_energies)

plot.plot(fields[:, 0], rel_errors, marker="o", markersize=2)

plot.set_yscale("log")
plot.set_ylim(1e-7, 1e-1)
plot.set_xlabel("external field")
plot.set_ylabel("relative error")
plot.set_title(f"Relative error of {eval_model} for the 2d Toric code vs external field in {direction.flatten()} "
               f"direction on a 3x3 lattice")

plt.show()

if save_results:
    fig.savefig(f"{RESULTS_PATH}/toric2d_h/Relative_Error_L{shape}_{eval_model}_hdir{direction.flatten()}.pdf")<|MERGE_RESOLUTION|>--- conflicted
+++ resolved
@@ -15,13 +15,8 @@
 from tqdm import tqdm
 from functools import partial
 
-<<<<<<< HEAD
 save_results = True
 pre_train = False
-=======
-save_results = False
-pre_init = False
->>>>>>> 763e8cfa
 
 random_key = jax.random.PRNGKey(144567)  # this can be used to make results deterministic, but so far is not used
 
