import os
from mpi4py import MPI

comm = MPI.COMM_WORLD
n_ranks = comm.Get_size()
rank = MPI.COMM_WORLD.Get_rank()
# supress warning about no cuda mpi version
# we don't need that because jax handles that, we only want to run copies of a process with some communication
os.environ["MPI4JAX_USE_CUDA_MPI"] = "0"
# set only one visible device
os.environ["CUDA_VISIBLE_DEVICES"] = f"{rank}"
# force to use gpu
os.environ["JAX_PLATFORM_NAME"] = "gpu"
# make netket compute the exact autocorrelation time
# os.environ["NETKET_EXPERIMENTAL_FFT_AUTOCORRELATION"] = "1"
# make netket use the split-Rhat diagnostic, not just the plain one
# os.environ["NETKET_USE_PLAIN_RHAT"] = "0"

import jax
# jax.distributed.initialize()
import jax.numpy as jnp
import optax
import flax

import netket as nk
from netket.utils import HashableArray

import geneqs
from geneqs.utils.training import loop_gs
from global_variables import RESULTS_PATH

from matplotlib import pyplot as plt
import matplotlib
import numpy as np

from tqdm import tqdm
from functools import partial

matplotlib.rcParams.update({'font.size': 12})

# %% training configuration
save_results = True
save_stats = True  # whether to save stats logged during training to drive
save_path = f"{RESULTS_PATH}/checkerboard"
pre_init = False  # True only has effect when swipe=="independent"
swipe = "left_right"  # viable options: "independent", "left_right", "right_left"
checkpoint = None # f"{RESULTS_PATH}/checkerboard/vqs_CheckerCRBM_L[6 6 6]_h(0.33, 0.0, 0.0).mpack"
# options are either None or the path to an .mpack file containing a VQSs

random_key = jax.random.PRNGKey(421456433459)  # so far only used for weightinit

# define fields for which to trian the NQS and get observables
direction_index = 2  # 0 for x, 1 for y, 2 for z;
# direction = np.array([0., 1.0, 0]).reshape(-1, 1)
# field_strengths = (np.linspace(0, 1, 11) * direction).T
# field_strengths = np.vstack((field_strengths, np.array([[0., 0.55, 0.],
#                                                         [0., 0.65, 0.],
#                                                         [0., 0.67, 0.],
#                                                         [0., 0.72, 0.],
#                                                         [0., 0.74, 0.],
#                                                         [0., 0.76, 0.],
#                                                         [0., 0.78, 0.],
#                                                         [0., 0.82, 0.],
#                                                         [0., 0.84, 0.],
#                                                         [0., 0.86, 0.]])))
field_strengths = np.array([[0., 0., 0.90],
                            [0., 0., 0.80],
                            [0., 0., 0.70],
                            [0., 0., 0.60],
                            [0., 0., 0.50],
                            [0., 0., 0.45],
                            [0., 0., 0.44],
                            [0., 0., 0.43],
                            [0., 0., 0.42],
                            [0., 0., 0.41],
                            [0., 0., 0.40],
                            [0., 0., 0.39],
                            [0., 0., 0.38],
                            [0., 0., 0.37],
                            [0., 0., 0.36],
                            [0., 0., 0.35],
                            [0., 0., 0.34],
                            [0., 0., 0.33],
                            [0., 0., 0.30],
                            [0., 0., 0.20],
<<<<<<< HEAD
                            [0., 0., 0.10],
                            [0., 0., 0.00]])

# field_strengths[:, [0, 2]] = field_strengths[:, [2, 0]]
=======
                            [0., 0., 0.10]])
field_strengths[:, [0, 2]] = field_strengths[:, [2, 0]]
>>>>>>> daa47356

save_fields = field_strengths  # field values for which vqs is serialized

# %% operators on hilbert space
L = 6  # this translates to L+1 without PBC
shape = jnp.array([L, L, L])
cube_graph = nk.graph.Hypercube(length=L, n_dim=3, pbc=True)
hilbert = nk.hilbert.Spin(s=1 / 2, N=jnp.prod(shape).item())

# define some observables
if direction_index == 0:
    abs_magnetization = geneqs.operators.observables.AbsXMagnetization(hilbert)
    magnetization = 1 / hilbert.size * sum([nk.operator.spin.sigmax(hilbert, i) for i in range(hilbert.size)])
elif direction_index == 1:
    abs_magnetization = geneqs.operators.observables.AbsYMagnetization(hilbert)
    magnetization = 1 / hilbert.size * sum([nk.operator.spin.sigmay(hilbert, i) for i in range(hilbert.size)])
elif direction_index == 2:
    abs_magnetization = geneqs.operators.observables.AbsZMagnetization(hilbert)
    magnetization = 1 / hilbert.size * sum([nk.operator.spin.sigmaz(hilbert, i) for i in range(hilbert.size)])

# %%  setting hyper-parameters and model
n_iter = 1500 # 1500  # 1500 for L=8
min_iter = 1500  # after min_iter training can be stopped by callback (e.g. due to no improvement of gs energy)
n_chains = 4 * 256 * n_ranks  # total number of MCMC chains, when runnning on GPU choose ~O(1000)
<<<<<<< HEAD
n_samples = int(16 * n_chains / n_ranks)  # usually 16k samples
n_discard_per_chain = 24  # should be small for using many chains, default is 10% of n_samples, we usually use 24
chunk_size = int(n_samples / n_ranks / 2)  # chunksize for each rank; for L=6: int(n_samples / n_ranks / 2)
n_expect = n_ranks * chunk_size * 10   # number of samples to estimate observables, must be dividable by chunk_size
=======
n_samples = int(4 * n_chains / n_ranks)  # usually 16k samples
n_discard_per_chain = 20  # should be small for using many chains, default is 10% of n_samples, we usually use 24
chunk_size = int(n_samples / n_ranks)  # chunksize for each rank; for L=6: int(n_samples / n_ranks / 2)
n_expect = n_ranks * chunk_size * 10  # number of samples to estimate observables, must be dividable by chunk_size
>>>>>>> daa47356
# n_bins = 20  # number of bins for calculating histograms

diag_shift_init = 1e-4
diag_shift_end = 1e-5
diag_shift_begin = int(n_iter * 3 / 5)
diag_shift_steps = int(n_iter * 1 / 5)
diag_shift_schedule = optax.linear_schedule(diag_shift_init, diag_shift_end, diag_shift_steps, diag_shift_begin)

preconditioner = nk.optimizer.SR(nk.optimizer.qgt.QGTJacobianDense,
                                 solver=partial(jax.scipy.sparse.linalg.cg, tol=1e-6),
                                 diag_shift=diag_shift_schedule,
                                 holomorphic=True)

# learning rate scheduling
lr_init = 0.003
lr_end = 0.001
transition_begin = int(n_iter * 2 / 5)
transition_steps = int(n_iter * 1 / 5)
lr_schedule = optax.linear_schedule(lr_init, lr_end, transition_steps, transition_begin)

# define correlation enhanced RBM
stddev = 0.01
trans_dev = 0  # standard deviation for transfer learning noise
default_kernel_init = jax.nn.initializers.normal(stddev)

perms = geneqs.utils.indexing.get_translations_cubical3d(shape, shift=2)
perms = nk.utils.HashableArray(perms.astype(int))

# noinspection PyArgumentList
correlators = (HashableArray(geneqs.utils.indexing.get_cubes_cubical3d(shape, 2)),
               HashableArray(geneqs.utils.indexing.get_bonds_cubical3d(shape)))
# noinspection PyArgumentList
correlator_symmetries = (HashableArray(geneqs.utils.indexing.get_cubeperms_cubical3d(shape, 2)),
                         HashableArray(geneqs.utils.indexing.get_bondperms_cubical3d(shape, 2)))
# noinspection PyArgumentList
loops = (HashableArray(geneqs.utils.indexing.get_strings_cubical3d(0, shape)),
         HashableArray(geneqs.utils.indexing.get_strings_cubical3d(1, shape)),
         HashableArray(geneqs.utils.indexing.get_strings_cubical3d(2, shape)))
# noinspection PyArgumentList
loop_symmetries = (HashableArray(geneqs.utils.indexing.get_xstring_perms3d(shape, 2)),
                   HashableArray(geneqs.utils.indexing.get_ystring_perms3d(shape, 2)),
                   HashableArray(geneqs.utils.indexing.get_zstring_perms3d(shape, 2)))

alpha = 1 / 4
cRBM = geneqs.models.CheckerLoopCRBM(symmetries=perms,
                                     correlators=correlators,
                                     correlator_symmetries=correlator_symmetries,
                                     loops=loops,
                                     loop_symmetries=loop_symmetries,
                                     alpha=alpha,
                                     kernel_init=default_kernel_init,
                                     bias_init=default_kernel_init,
                                     param_dtype=complex)

model = cRBM
eval_model = "CheckerCRBM"

# create custom update rule
single_rule = nk.sampler.rules.LocalRule()
cube_rule = geneqs.sampling.update_rules.MultiRule(geneqs.utils.indexing.get_cubes_cubical3d(shape, shift=2))
xstring_rule = geneqs.sampling.update_rules.MultiRule(geneqs.utils.indexing.get_strings_cubical3d(0, shape))
ystring_rule = geneqs.sampling.update_rules.MultiRule(geneqs.utils.indexing.get_strings_cubical3d(1, shape))
zstring_rule = geneqs.sampling.update_rules.MultiRule(geneqs.utils.indexing.get_strings_cubical3d(2, shape))
# noinspection PyArgumentList
weighted_rule = geneqs.sampling.update_rules.WeightedRule((0.51, 0.25, 0.08, 0.08, 0.08),
                                                          [single_rule,
                                                           cube_rule,
                                                           xstring_rule,
                                                           ystring_rule,
                                                           zstring_rule])

# make sure hist and save fields are contained in field_strengths and sort final field array
field_strengths = np.unique(np.round(np.vstack((field_strengths, save_fields)), 3), axis=0)
field_strengths = field_strengths[field_strengths[:, direction_index].argsort()]
if swipe == "right_left":
    field_strengths = field_strengths[::-1]
observables = geneqs.utils.eval_obs.ObservableCollector(key_names=("hx", "hy", "hz"))

# %% training
if pre_init:
    checkerboard = geneqs.operators.checkerboard.Checkerboard(hilbert, shape, h=(0., 0., 0.))
    optimizer = optax.sgd(lr_schedule)
    sampler = nk.sampler.MetropolisSampler(hilbert, rule=weighted_rule, n_chains=n_chains, dtype=jnp.int8)
    vqs = nk.vqs.MCState(sampler, model, n_samples=n_samples, n_discard_per_chain=n_discard_per_chain)

    # exact ground state parameters for the checkerboard model, start with just noisy parameters
    random_key, noise_key_real, noise_key_complex = jax.random.split(random_key, 3)
    real_noise = geneqs.utils.jax_utils.tree_random_normal_like(noise_key_real, vqs.parameters, stddev)
    complex_noise = geneqs.utils.jax_utils.tree_random_normal_like(noise_key_complex, vqs.parameters, stddev)
    gs_params = jax.tree_util.tree_map(lambda real, comp: real + 1j * comp, real_noise, complex_noise)
    # now set the exact parameters, this way noise is only added to all but the non-zero exact params
    cube_idx = checkerboard.cubes[jnp.array([0, 2, 8, 10])]
    exact_weights = jnp.zeros_like(vqs.parameters["symm_kernel"], dtype=complex)
    exact_weights = exact_weights.at[jnp.arange(4).reshape(-1, 1), cube_idx].set(1j * jnp.pi / 4)
    exact_weights = exact_weights.at[(jnp.arange(4) + 4).reshape(-1, 1), cube_idx].set(1j * jnp.pi / 4)

    gs_params = gs_params.copy({"symm_kernel": exact_weights})
    pre_init_parameters = gs_params

    vqs.parameters = pre_init_parameters
    print("init energy", vqs.expect(checkerboard))

if checkpoint is not None:
    checkpoint_sampler = nk.sampler.MetropolisSampler(hilbert, rule=weighted_rule, n_chains=n_chains, dtype=jnp.int8)
    checkpoint_vqs = nk.vqs.MCState(checkpoint_sampler, model, n_samples=n_samples,
                                    n_discard_per_chain=n_discard_per_chain)
    with open(checkpoint, 'rb') as file:
        checkpoint_vqs = flax.serialization.from_bytes(checkpoint_vqs, file.read())
    print(f"checkpoint {checkpoint} loaded.")
last_trained_params = None if checkpoint is None else checkpoint_vqs.parameters
last_sampler_state = None if checkpoint is None else checkpoint_vqs.sampler_state

if rank == 0:
    print("field_strengths: ", field_strengths)

for h in tqdm(field_strengths, "external_field"):
    h = tuple(h)
    print(f"training for field={h}")
    checkerboard = geneqs.operators.checkerboard.Checkerboard(hilbert, shape, h)
    optimizer = optax.sgd(lr_schedule)
    sampler = nk.sampler.MetropolisSampler(hilbert, rule=weighted_rule, n_chains=n_chains, dtype=jnp.int8)
    vqs = nk.vqs.MCState(sampler, model, n_samples=n_samples, n_discard_per_chain=n_discard_per_chain,
                         chunk_size=chunk_size)

    if swipe != "independent":
        if last_trained_params is not None:
            random_key, noise_key_real, noise_key_complex = jax.random.split(random_key, 3)
            real_noise = geneqs.utils.jax_utils.tree_random_normal_like(noise_key_real, vqs.parameters, trans_dev)
            complex_noise = geneqs.utils.jax_utils.tree_random_normal_like(noise_key_complex, vqs.parameters, trans_dev)
            vqs.parameters = jax.tree_util.tree_map(lambda ltp, rn, cn: ltp + rn + 1j * cn,
                                                    last_trained_params, real_noise, complex_noise)
        if last_sampler_state is not None:
            vqs.sampler_state = last_sampler_state
            # vqs.sample(chain_length=256)  # let mcmc chains adapt to noisy initial paramters

    if pre_init and swipe == "independent":
        vqs.parameters = pre_init_parameters

    if save_stats:
        out_path = f"{save_path}/stats_L{shape}_{eval_model}_h{tuple([round(hi, 3) for hi in h])}.json"
    else:
        out_path = None

    if rank == 0:  # make sure stats are only saved by one node, otherwise json file gets corrupted
        vqs, training_data = loop_gs(vqs, checkerboard, optimizer, preconditioner, n_iter, min_iter, out=out_path)
    else:
        vqs, training_data = loop_gs(vqs, checkerboard, optimizer, preconditioner, n_iter, min_iter)
    last_trained_params = vqs.parameters
    last_sampler_state = vqs.sampler_state

    # calculate observables, therefore set some params of vqs
    vqs.chunk_size = int(chunk_size)
    vqs.n_samples = n_expect

    # calculate energy and specific heat / variance of energy
    energy_nk = vqs.expect(checkerboard)
    observables.add_nk_obs("energy", h, energy_nk)
    # calculate magnetization
    magnetization_nk = vqs.expect(magnetization)
    observables.add_nk_obs("mag", h, magnetization_nk)
    # calculate absolute magnetization
    abs_magnetization_nk = vqs.expect(abs_magnetization)
    observables.add_nk_obs("abs_mag", h, abs_magnetization_nk)

    vqs.n_samples = n_samples

    # plot and save training data, save observables
    if rank == 0:
        fig = plt.figure(dpi=300, figsize=(12, 12))
        plot = fig.add_subplot(111)

        n_params = int(training_data["n_params"].value)
        plot.errorbar(training_data["Energy"].iters, training_data["Energy"].Mean, yerr=training_data["Energy"].Sigma,
                      label=f"Energy")

        fig.suptitle(f" Checkerboard h={tuple([round(hi, 3) for hi in h])}: size={shape} \n"
                     f" {eval_model}, alpha={alpha}, #p={n_params}, lr from {lr_init} to {lr_end} \n"
                     f" n_discard={n_discard_per_chain},"
                     f" n_chains={n_chains},"
                     f" n_samples={n_samples} \n"
                     f" pre_init={pre_init}, stddev={stddev}, trans_dev={trans_dev}, swipe={swipe}")

        plot.set_xlabel("Training Iterations")
        plot.set_ylabel("Observables")

        E0, err = energy_nk.Mean.item().real, energy_nk.Sigma.item().real
        plot.set_title(f"E0 = {round(E0, 5)} +- {round(err, 5)} using SR with diag_shift={diag_shift_init}"
                       f" down to {diag_shift_end}")
        plot.legend()
        if save_results:
            fig.savefig(
                f"{save_path}/L{shape}_{eval_model}_h{tuple([round(hi, 3) for hi in h])}.pdf")

        # save observables to file
        if save_results:
            save_array = observables.obs_to_array(separate_keys=False)[-1].reshape(1, -1)
            with open(f"{save_path}/L{shape}_{eval_model}_observables.txt", "ab") as f:
                if os.path.getsize(f"{save_path}/L{shape}_{eval_model}_observables.txt") == 0:
                    np.savetxt(f, save_array, header=" ".join(observables.key_names + observables.obs_names),
                               comments="")
                else:
                    np.savetxt(f, save_array)

    # serialize the vqs including params and sampler state for later use
    # collect all chains over all ranks into one vqs (sampler_state)
    sampler_sigmas = comm.gather(vqs.sampler_state.σ, root=0)
    if rank == 0:
        if np.any((h == save_fields).all(axis=1)) and save_results:
            all_sigmas = jnp.concatenate(sampler_sigmas, axis=0)
            full_sampler_state = vqs.sampler_state.replace(σ=all_sigmas)
            # previous state is serialized, not the current one!
            vqs._sampler_state_previous = full_sampler_state
            filename = f"{eval_model}_L{shape}_h{tuple([round(hi, 3) for hi in h])}"
            with open(f"{save_path}/vqs_{filename}.mpack", 'wb') as file:
                file.write(flax.serialization.to_bytes(vqs))

            geneqs.utils.model_surgery.params_to_txt(vqs, f"{save_path}/params_{filename}.txt")<|MERGE_RESOLUTION|>--- conflicted
+++ resolved
@@ -83,15 +83,9 @@
                             [0., 0., 0.33],
                             [0., 0., 0.30],
                             [0., 0., 0.20],
-<<<<<<< HEAD
-                            [0., 0., 0.10],
-                            [0., 0., 0.00]])
-
-# field_strengths[:, [0, 2]] = field_strengths[:, [2, 0]]
-=======
                             [0., 0., 0.10]])
+
 field_strengths[:, [0, 2]] = field_strengths[:, [2, 0]]
->>>>>>> daa47356
 
 save_fields = field_strengths  # field values for which vqs is serialized
 
@@ -116,17 +110,12 @@
 n_iter = 1500 # 1500  # 1500 for L=8
 min_iter = 1500  # after min_iter training can be stopped by callback (e.g. due to no improvement of gs energy)
 n_chains = 4 * 256 * n_ranks  # total number of MCMC chains, when runnning on GPU choose ~O(1000)
-<<<<<<< HEAD
+
 n_samples = int(16 * n_chains / n_ranks)  # usually 16k samples
 n_discard_per_chain = 24  # should be small for using many chains, default is 10% of n_samples, we usually use 24
 chunk_size = int(n_samples / n_ranks / 2)  # chunksize for each rank; for L=6: int(n_samples / n_ranks / 2)
 n_expect = n_ranks * chunk_size * 10   # number of samples to estimate observables, must be dividable by chunk_size
-=======
-n_samples = int(4 * n_chains / n_ranks)  # usually 16k samples
-n_discard_per_chain = 20  # should be small for using many chains, default is 10% of n_samples, we usually use 24
-chunk_size = int(n_samples / n_ranks)  # chunksize for each rank; for L=6: int(n_samples / n_ranks / 2)
-n_expect = n_ranks * chunk_size * 10  # number of samples to estimate observables, must be dividable by chunk_size
->>>>>>> daa47356
+
 # n_bins = 20  # number of bins for calculating histograms
 
 diag_shift_init = 1e-4
