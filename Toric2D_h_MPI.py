import os
from mpi4py import MPI

comm = MPI.COMM_WORLD
n_ranks = comm.Get_size()
rank = MPI.COMM_WORLD.Get_rank()
# supress warning about no cuda mpi version
# we don't need that because jax handles that, we only want to run copies of a process with some communication
os.environ["MPI4JAX_USE_CUDA_MPI"] = "0"
# set only one visible device
os.environ["CUDA_VISIBLE_DEVICES"] = f"{rank}"
# force to use gpu
os.environ["JAX_PLATFORM_NAME"] = "gpu"
# make netket compute the exact autocorrelation time
# os.environ["NETKET_EXPERIMENTAL_FFT_AUTOCORRELATION"] = "1"

import jax
# jax.distributed.initialize()
import jax.numpy as jnp
import optax
import flax

import netket as nk
from netket.utils import HashableArray

import geneqs
from geneqs.utils.training import loop_gs
from global_variables import RESULTS_PATH

from matplotlib import pyplot as plt
import matplotlib
import numpy as np

from tqdm import tqdm
from functools import partial

matplotlib.rcParams.update({'font.size': 12})

# %% training configuration
save_results = True
save_stats = True  # whether to save stats logged during training to drive
save_path = f"{RESULTS_PATH}/toric2d_h"
pre_init = False  # True only has effect when swipe=="independent"
swipe = "left_right"  # viable options: "independent", "left_right", "right_left"
checkpoint = None # f"{RESULTS_PATH}/toric2d_h/mpi/vqs_ToricCRBM_L[10 10]_h(0.0, 0.0, 0.4).mpack"  # f"{RESULTS_PATH}/toric2d_h/vqs_ToricCRBM_L[8 8]_h(0.0, 0.0, 0.33).mpack"
# options are either None or the path to an .mpack file containing a VQSs

random_key = jax.random.PRNGKey(4214564359)  # so far only used for weightinit

# define fields for which to trian the NQS and get observables
<<<<<<< HEAD
direction_index = 2 # 0 for x, 1 for y, 2 for z;
=======
direction_index = 0  # 0 for x, 1 for y, 2 for z;
direction = np.array([0., 0., 1]).reshape(-1, 1)
field_strengths = ((np.linspace(0, 0.6, 7) + 0.1) * direction).T
field_strengths = np.vstack((field_strengths, np.array([[0., 0, 0.28],
                                                        [0., 0, 0.31],
                                                        [0., 0, 0.33],
                                                        [0., 0, 0.34],
                                                        [0., 0, 0.35],
                                                        [0., 0, 0.37]])))

>>>>>>> daa47356
direction = np.array([0., 0., 0.7]).reshape(-1, 1)
field_strengths = ((np.linspace(0, 1, 8)) * direction).T
field_strengths = np.vstack((field_strengths, np.array([[0., 0, 0.28],
                                                        [0., 0, 0.31],
                                                        [0., 0, 0.33],
                                                        [0., 0, 0.34],
                                                        [0., 0, 0.35],
                                                        [0., 0, 0.37]])))

field_strengths = np.array([[0., 0., 0.70],
                            [0., 0., 0.60],
                            [0., 0., 0.50],
                            [0., 0., 0.40],
                            [0., 0., 0.37],
                            [0., 0., 0.35],
                            [0., 0., 0.34],
                            [0., 0., 0.33],
                            [0., 0., 0.31],
                            [0., 0., 0.30],
                            [0., 0., 0.28],
                            [0., 0., 0.20],
                            [0., 0., 0.10],
                            [0., 0., 0.00]])

# field_strengths[:, [0, 2]] = field_strengths[:, [2, 0]]
# field_strengths[:, 0] = 0.3

save_fields = field_strengths  # field values for which vqs is serialized
# %% operators on hilbert space
L = 10  # size should be at least 3, else there are problems with pbc and indexing
shape = jnp.array([L, L])
square_graph = nk.graph.Square(length=L, pbc=True)
hilbert = nk.hilbert.Spin(s=1 / 2, N=square_graph.n_edges)

# define some observables
if direction_index == 0:
    abs_magnetization = geneqs.operators.observables.AbsXMagnetization(hilbert)
    magnetization = 1 / hilbert.size * sum([nk.operator.spin.sigmax(hilbert, i) for i in range(hilbert.size)])
elif direction_index == 1:
    abs_magnetization = geneqs.operators.observables.AbsYMagnetization(hilbert)
    magnetization = 1 / hilbert.size * sum([nk.operator.spin.sigmay(hilbert, i) for i in range(hilbert.size)])
elif direction_index == 2:
    abs_magnetization = geneqs.operators.observables.AbsZMagnetization(hilbert)
    magnetization = 1 / hilbert.size * sum([nk.operator.spin.sigmaz(hilbert, i) for i in range(hilbert.size)])
wilsonob = geneqs.operators.observables.get_netket_wilsonob(hilbert, shape)

positions = jnp.array([[i, j] for i in range(shape[0]) for j in range(shape[1])])
A_B = 1 / hilbert.size * sum([geneqs.operators.toric_2d.get_netket_star(hilbert, p, shape) for p in positions]) - \
      1 / hilbert.size * sum([geneqs.operators.toric_2d.get_netket_plaq(hilbert, p, shape) for p in positions])

# %%  setting hyper-parameters and model
n_iter = 1000
min_iter = n_iter  # after min_iter training can be stopped by callback (e.g. due to no improvement of gs energy)
n_chains = 256 * 2 * n_ranks  # total number of MCMC chains, when runnning on GPU choose ~O(1000)
n_samples = int(16 * n_chains / n_ranks)
n_discard_per_chain = 24  # should be small for using many chains, default is 10% of n_samples
chunk_size = n_samples  # doesn't work for gradient operations, need to check why!
n_expect = chunk_size * 16  # number of samples to estimate observables, must be dividable by chunk_size
# n_bins = 20  # number of bins for calculating histograms

diag_shift_init = 1e-4
diag_shift_end = 1e-5
diag_shift_begin = int(n_iter * 2 / 5)
diag_shift_steps = int(n_iter * 1 / 5)
diag_shift_schedule = optax.linear_schedule(diag_shift_init, diag_shift_end, diag_shift_steps, diag_shift_begin)

preconditioner = nk.optimizer.SR(nk.optimizer.qgt.QGTJacobianDense,
                                 solver=partial(jax.scipy.sparse.linalg.cg, tol=1e-6),
                                 diag_shift=diag_shift_schedule,
                                 holomorphic=True)

# learning rate scheduling
lr_init = 0.01
lr_end = 0.001
transition_begin = int(n_iter * 3 / 5)
transition_steps = int(n_iter * 1 / 5)
lr_schedule = optax.linear_schedule(lr_init, lr_end, transition_steps, transition_begin)

# define correlation enhanced RBM
stddev = 0.01
trans_dev = 0  # standard deviation for transfer learning noise
default_kernel_init = jax.nn.initializers.normal(stddev)

# get (specific) symmetries of the model, in our case translations
perms = geneqs.utils.indexing.get_translations_cubical2d(shape, shift=1)
# noinspection PyArgumentList
link_perms = HashableArray(geneqs.utils.indexing.get_linkperms_cubical2d(shape, shift=1))

bl_bonds, lt_bonds, tr_bonds, rb_bonds = geneqs.utils.indexing.get_bonds_cubical2d(shape)
bl_perms, lt_perms, tr_perms, rb_perms = geneqs.utils.indexing.get_bondperms_cubical2d(shape)
# noinspection PyArgumentList
correlators = (HashableArray(geneqs.utils.indexing.get_plaquettes_cubical2d(shape)),  # plaquette correlators
               HashableArray(bl_bonds), HashableArray(lt_bonds), HashableArray(tr_bonds), HashableArray(rb_bonds))

# noinspection PyArgumentList
correlator_symmetries = (HashableArray(jnp.asarray(perms)),  # plaquettes permute like sites
                         HashableArray(bl_perms), HashableArray(lt_perms),
                         HashableArray(tr_perms), HashableArray(rb_perms))
# noinspection PyArgumentList
loops = (HashableArray(geneqs.utils.indexing.get_strings_cubical2d(0, shape)),  # x-string correlators
         HashableArray(geneqs.utils.indexing.get_strings_cubical2d(1, shape)))  # y-string correlators
# noinspection PyArgumentList
loop_symmetries = (HashableArray(geneqs.utils.indexing.get_xstring_perms(shape)),
                   HashableArray(geneqs.utils.indexing.get_ystring_perms(shape)))

alpha = 1
cRBM = geneqs.models.ToricLoopCRBM(symmetries=link_perms,
                                   correlators=correlators,
                                   correlator_symmetries=correlator_symmetries,
                                   loops=loops,
                                   loop_symmetries=loop_symmetries,
                                   alpha=alpha,
                                   kernel_init=default_kernel_init,
                                   bias_init=default_kernel_init,
                                   param_dtype=complex)

model = cRBM
eval_model = "ToricCRBM"

# create custom update rule
single_rule = nk.sampler.rules.LocalRule()
vertex_rule = geneqs.sampling.update_rules.MultiRule(geneqs.utils.indexing.get_stars_cubical2d(shape))
xstring_rule = geneqs.sampling.update_rules.MultiRule(geneqs.utils.indexing.get_strings_cubical2d(0, shape))
ystring_rule = geneqs.sampling.update_rules.MultiRule(geneqs.utils.indexing.get_strings_cubical2d(1, shape))
weighted_rule = geneqs.sampling.update_rules.WeightedRule((0.55, 0.25, 0.1, 0.1),
                                                          [single_rule, vertex_rule, xstring_rule, ystring_rule])

# make sure hist and save fields are contained in field_strengths and sort final field array
# hist_fields = np.round(hist_fields, 3)
save_fields = np.round(save_fields, 3)
field_strengths = np.unique(np.round(np.vstack((field_strengths, save_fields)), 3), axis=0)
field_strengths = field_strengths[field_strengths[:, direction_index].argsort()]
if swipe == "right_left":
    field_strengths = field_strengths[::-1]
observables = geneqs.utils.eval_obs.ObservableCollector(key_names=("hx", "hy", "hz"))

# %% training
if pre_init:
    toric = geneqs.operators.toric_2d.ToricCode2d(hilbert, shape, h=(0., 0., 0.))
    optimizer = optax.sgd(lr_schedule)
    sampler = nk.sampler.MetropolisSampler(hilbert, rule=weighted_rule, n_chains=n_chains, dtype=jnp.int8)
    vqs = nk.vqs.MCState(sampler, model, n_samples=n_samples, n_discard_per_chain=n_discard_per_chain)

    # exact ground state parameters for the 2d toric code, start with just noisy parameters
    random_key, noise_key_real, noise_key_complex = jax.random.split(random_key, 3)
    real_noise = geneqs.utils.jax_utils.tree_random_normal_like(noise_key_real, vqs.parameters, stddev)
    complex_noise = geneqs.utils.jax_utils.tree_random_normal_like(noise_key_complex, vqs.parameters, stddev)
    gs_params = jax.tree_util.tree_map(lambda real, comp: real + 1j * comp, real_noise, complex_noise)
    # now set the exact parameters, this way noise is only added to all but the non-zero exact params
    plaq_idxs = toric.plaqs[0].reshape(1, -1)
    star_idxs = toric.stars[0].reshape(1, -1)
    exact_weights = jnp.zeros_like(vqs.parameters["symm_kernel"], dtype=complex)
    exact_weights = exact_weights.at[0, plaq_idxs].set(1j * jnp.pi / 4)
    exact_weights = exact_weights.at[1, star_idxs].set(1j * jnp.pi / 2)

    gs_params = gs_params.copy({"symm_kernel": exact_weights})
    pre_init_parameters = gs_params

    vqs.parameters = pre_init_parameters
    print("init energy", vqs.expect(toric))

if checkpoint is not None:
    checkpoint_sampler = nk.sampler.MetropolisSampler(hilbert, rule=weighted_rule, n_chains=n_chains, dtype=jnp.int8)
    checkpoint_vqs = nk.vqs.MCState(checkpoint_sampler, model, n_samples=n_samples,
                                    n_discard_per_chain=n_discard_per_chain)
    with open(checkpoint, 'rb') as file:
        checkpoint_vqs = flax.serialization.from_bytes(checkpoint_vqs, file.read())
    print(f"checkpoint {checkpoint} loaded.")
last_trained_params = None if checkpoint is None else checkpoint_vqs.parameters
last_sampler_state = None if checkpoint is None else checkpoint_vqs.sampler_state

if rank == 0:
    print("field_strengths: ", field_strengths)

for h in tqdm(field_strengths, "external_field"):
    h = tuple(h)
    print(f"training for field={h}")
    toric = geneqs.operators.toric_2d.ToricCode2d(hilbert, shape, h)
    optimizer = optax.sgd(lr_schedule)
    sampler = nk.sampler.MetropolisSampler(hilbert, rule=weighted_rule, n_chains=n_chains, dtype=jnp.int8)
    vqs = nk.vqs.MCState(sampler, model, n_samples=n_samples, n_discard_per_chain=n_discard_per_chain)

    if swipe != "independent":
        if last_trained_params is not None:
            random_key, noise_key_real, noise_key_complex = jax.random.split(random_key, 3)
            real_noise = geneqs.utils.jax_utils.tree_random_normal_like(noise_key_real, vqs.parameters, trans_dev)
            complex_noise = geneqs.utils.jax_utils.tree_random_normal_like(noise_key_complex, vqs.parameters, trans_dev)
            vqs.parameters = jax.tree_util.tree_map(lambda ltp, rn, cn: ltp + rn + 1j * cn,
                                                    last_trained_params, real_noise, complex_noise)
        if last_sampler_state is not None:
            vqs.sampler_state = last_sampler_state
            # vqs.sample(chain_length=256)  # let mcmc chains adapt to noisy initial paramters

    if pre_init and swipe == "independent":
        vqs.parameters = pre_init_parameters

    if save_stats:
        out_path = f"{save_path}/stats_L{shape}_{eval_model}_h{tuple([round(hi, 3) for hi in h])}.json"
    else:
        out_path = None
    if rank == 0:  # make sure stats are only saved by one node, otherwise json file gets corrupted
        vqs, training_data = loop_gs(vqs, toric, optimizer, preconditioner, n_iter, min_iter, out=out_path)
    else:
        vqs, training_data = loop_gs(vqs, toric, optimizer, preconditioner, n_iter, min_iter)
    last_trained_params = vqs.parameters
    last_sampler_state = vqs.sampler_state

    # calculate observables, therefore set some params of vqs
    vqs.chunk_size = chunk_size
    vqs.n_samples = n_expect

    # calculate energy and specific heat / variance of energy
    energy_nk = vqs.expect(toric)
    observables.add_nk_obs("energy", h, energy_nk)
    # calculate magnetization
    magnetization_nk = vqs.expect(magnetization)
    observables.add_nk_obs("mag", h, magnetization_nk)
    # calculate absolute magnetization
    abs_magnetization_nk = vqs.expect(abs_magnetization)
    observables.add_nk_obs("abs_mag", h, abs_magnetization_nk)
    # calcualte wilson loop operator
    wilsonob_nk = vqs.expect(wilsonob)
    observables.add_nk_obs("wilson", h, wilsonob_nk)

    vqs.n_samples = n_samples

    # plot and save training data, save observables
    if rank == 0:
        fig = plt.figure(dpi=300, figsize=(12, 12))
        plot = fig.add_subplot(111)

        n_params = int(training_data["n_params"].value)
        plot.errorbar(training_data["Energy"].iters, training_data["Energy"].Mean, yerr=training_data["Energy"].Sigma,
                      label=f"Energy")

        fig.suptitle(f" ToricCode2d h={tuple([round(hi, 3) for hi in h])}: size={shape} \n"
                     f" {eval_model}, alpha={alpha}, #p={n_params}, lr from {lr_init} to {lr_end} \n"
                     f" n_discard={n_discard_per_chain},"
                     f" n_chains={n_chains},"
                     f" n_samples={n_samples} \n"
                     f" pre_init={pre_init}, stddev={stddev}, trans_dev={trans_dev}, swipe={swipe}")

        plot.set_xlabel("Training Iterations")
        plot.set_ylabel("Observables")

        E0, err = energy_nk.Mean.item().real, energy_nk.Sigma.item().real
        plot.set_title(f"E0 = {round(E0, 5)} +- {round(err, 5)} using SR with diag_shift={diag_shift_init}"
                       f" down to {diag_shift_end}")
        plot.legend()
        if save_results:
            fig.savefig(
                f"{save_path}/L{shape}_{eval_model}_h{tuple([round(hi, 3) for hi in h])}.pdf")

        # save observables to file
        if save_results:
            save_array = observables.obs_to_array(separate_keys=False)[-1].reshape(1, -1)
            with open(f"{save_path}/L{shape}_{eval_model}_observables.txt", "ab") as f:
                if os.path.getsize(f"{save_path}/L{shape}_{eval_model}_observables.txt") == 0:
                    np.savetxt(f, save_array, header=" ".join(observables.key_names + observables.obs_names),
                               comments="")
                else:
                    np.savetxt(f, save_array)

    # serialize the vqs including params and sampler state for later use
    # collect all chains over all ranks into one vqs (sampler_state)
    sampler_sigmas = comm.gather(vqs.sampler_state.σ, root=0)
    if rank == 0:
        if np.any((h == save_fields).all(axis=1)) and save_results:
            all_sigmas = jnp.concatenate(sampler_sigmas, axis=0)
            full_sampler_state = vqs.sampler_state.replace(σ=all_sigmas)
            # previous state is serialized, not the current one!
            vqs._sampler_state_previous = full_sampler_state
            filename = f"{eval_model}_L{shape}_h{tuple([round(hi, 3) for hi in h])}"
            with open(f"{save_path}/vqs_{filename}.mpack", 'wb') as file:
                file.write(flax.serialization.to_bytes(vqs))

            geneqs.utils.model_surgery.params_to_txt(vqs, f"{save_path}/params_{filename}.txt")

# gather local estimators as each rank calculates them based on their own samples_per_rank
# if np.any((h == hist_fields).all(axis=1)):
#     vqs.n_samples = n_samples
#     random_key, init_state_key = jax.random.split(random_key)
#     energy_locests = comm.gather(get_locests_mixed(init_state_key, vqs, toric), root=0)
#     mag_locests = comm.gather(get_locests_mixed(init_state_key, vqs, magnetization), root=0)
#     abs_mag_locests = comm.gather(get_locests_mixed(init_state_key, vqs, abs_magnetization), root=0)
#     A_B_locests = comm.gather(get_locests_mixed(init_state_key, vqs, A_B), root=0)

# create histograms
# if np.any((h == hist_fields).all(axis=1)):
#     observables.add_hist("energy", h, np.histogram(np.asarray(energy_locests) / hilbert.size, n_bins))
#     observables.add_hist("mag", h, np.histogram(np.asarray(mag_locests), n_bins))
#     observables.add_hist("abs_mag", h, np.histogram(np.asarray(abs_mag_locests), n_bins))
#     observables.add_hist("A_B", h, np.histogram(np.asarray(A_B_locests), n_bins))

# %% save histograms
# if rank == 0:
#     for hist_name, _ in observables.histograms.items():
#         np.save(f"{save_path}/hists_{hist_name}_L{shape}_{eval_model}.npy",
#                 observables.hist_to_array(hist_name))<|MERGE_RESOLUTION|>--- conflicted
+++ resolved
@@ -48,20 +48,9 @@
 random_key = jax.random.PRNGKey(4214564359)  # so far only used for weightinit
 
 # define fields for which to trian the NQS and get observables
-<<<<<<< HEAD
+
 direction_index = 2 # 0 for x, 1 for y, 2 for z;
-=======
-direction_index = 0  # 0 for x, 1 for y, 2 for z;
-direction = np.array([0., 0., 1]).reshape(-1, 1)
-field_strengths = ((np.linspace(0, 0.6, 7) + 0.1) * direction).T
-field_strengths = np.vstack((field_strengths, np.array([[0., 0, 0.28],
-                                                        [0., 0, 0.31],
-                                                        [0., 0, 0.33],
-                                                        [0., 0, 0.34],
-                                                        [0., 0, 0.35],
-                                                        [0., 0, 0.37]])))
-
->>>>>>> daa47356
+
 direction = np.array([0., 0., 0.7]).reshape(-1, 1)
 field_strengths = ((np.linspace(0, 1, 8)) * direction).T
 field_strengths = np.vstack((field_strengths, np.array([[0., 0, 0.28],
