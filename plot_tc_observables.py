import matplotlib
from matplotlib import pyplot as plt
import numpy as np
import pandas as pd

import geneqs.utils.eval_obs
from global_variables import RESULTS_PATH

matplotlib.rcParams['svg.fonttype'] = 'none'
matplotlib.rcParams.update({'font.size': 24})
cmap = matplotlib.colormaps["Set1"]
line_styles = ["solid", "dashed", "dotted"]

f_dict = {0: "x", 1: "y", 2: "z"}
save_dir = f"{RESULTS_PATH}/toric2d_h/L=10_final"

# %%
<<<<<<< HEAD
field_directions = 3*[2]
shapes = 3*[[10, 10]]
=======
field_directions = 2 * [2, ]
shapes = 2 * [[8, 8]]
>>>>>>> daa47356
labels = ["independent", "right_left", "left_right"]
legend_labels = ["independent", "right_left", "left_right"]  # ["CRBM, alpha=1", "CRBM, alpha=2", "RBMSymm"]
eval_model = "ToricCRBM"
obs_list = []

# append multiple data to compare them each within one plot
for i, shape in enumerate(shapes):
    shape_string = " ".join(map(str, shape))
    obs_list.append(
        pd.read_csv(
            f"{save_dir}/L[{shape_string}]_{eval_model}_observables_h{f_dict[field_directions[i]]}_{labels[i]}.txt",
            sep=" ", header=0))

# order by increasing field strength
for i, obs in enumerate(obs_list):
    obs_list[i] = obs.sort_values(by=[f"h{f_dict[field_directions[i]]}"])
direction = [obs.iloc[-1, :3].values for obs in obs_list]

# %%%%%%%%%%%%%%%%%%%%%% magnetizations comparison
fig = plt.figure(dpi=300, figsize=(10, 10))
plot_mag = fig.add_subplot(111)

for i, obs in enumerate(obs_list):
    plot_mag.errorbar(obs.iloc[:, field_directions[i]], obs["mag"], yerr=obs["mag_err"], marker="o", markersize=3,
                      color=cmap(i), label=legend_labels[i].replace("_", "-"), linestyle=line_styles[i])

plot_mag.set_xlabel(
    f"Field strength in \$ {f_dict[field_directions[0]]} \$-direction \$ h_{f_dict[field_directions[0]]} \$ ")
plot_mag.set_ylabel("Magnetization \$ m \$ ")
plot_mag.legend()
fig.savefig(f"{save_dir}/mag_comparison_L{shape}_cRBM_{f_dict[field_directions[0]]}.svg")

# %%%%%%%%%%%%%%%%%%%%%% susceptibility
fig = plt.figure(dpi=300, figsize=(10, 10))
plot_sus = fig.add_subplot(111)

for i, obs in enumerate(obs_list):
    sus, sus_fields = geneqs.utils.eval_obs.derivative_fd(observable=obs["mag"].values, fields=obs.iloc[:, :3].values)
    plot_sus.plot(sus_fields[:, field_directions[i]], sus, marker="o", markersize=3,
                  color=cmap(i), label=legend_labels[i].replace("_", "-"), linestyle=line_styles[i])

plot_sus.set_xlabel(
    f"Field strength in \$ {f_dict[field_directions[0]]} \$-direction \$ h_{f_dict[field_directions[0]]} \$ ")
plot_sus.set_ylabel("Susceptibility \$ \\chi \$ ")
plot_sus.legend()
fig.savefig(f"{save_dir}/susc_comparison_L{shape}_cRBM_{f_dict[field_directions[0]]}.svg")

# %%%%%%%%%%%%%%%%%%%%%% energy per spin
fig = plt.figure(dpi=300, figsize=(10, 10))
plot_energy = fig.add_subplot(111)

for i, obs in enumerate(obs_list):
    hilbert_size = 2 * np.prod(shapes[i])
    plot_energy.errorbar(obs.iloc[:, field_directions[i]], obs["energy"].values / hilbert_size,
                         yerr=obs["energy_err"].values / hilbert_size, marker="o", markersize=3,
                         color=cmap(i), label=legend_labels[i].replace("_", "-"), linestyle=line_styles[i])

plot_energy.set_xlabel(
    f"Field strength in \$ {f_dict[field_directions[0]]} \$-direction \$ h_{f_dict[field_directions[0]]} \$ ")
plot_energy.set_ylabel("Energy per spin \$ E/N \$")
plot_energy.legend()
fig.savefig(f"{save_dir}/epsite_comparison_L{shape}_cRBM_{f_dict[field_directions[0]]}.svg")

# %%%%%%%%%%%%%%%%%%%%%% v-score of energy, see Wu et al:
# "Variational Benchmarks for Quantum Many-Body Problems"
fig = plt.figure(dpi=300, figsize=(10, 10))
plot_vscore = fig.add_subplot(111)

for i, obs in enumerate(obs_list):
    hilbert_size = 2 * np.prod(shapes[i])
    vscore = hilbert_size * np.abs(obs["energy_var"].values / obs["energy"].values ** 2)
    plot_vscore.plot(obs.iloc[:, field_directions[i]], vscore, marker="o", markersize=3,
                     color=cmap(i), label=legend_labels[i].replace("_", "-"), linestyle=line_styles[i])

plot_vscore.set_xlabel(
    f"Field strength in \$ {f_dict[field_directions[0]]} \$-direction \$ h_{f_dict[field_directions[0]]} \$ ")
plot_vscore.set_ylabel("V-score = \$ N \\text{Var}( E ) / \\langle E \\rangle^2 \$")
plot_vscore.set_yscale("log")
plot_vscore.set_ylim(top=0.5, bottom=1e-7)
plot_vscore.legend()
fig.savefig(f"{save_dir}/vscore_comparison_L{shape}_cRBM_{f_dict[field_directions[0]]}.svg")

# %% wilson loop (see valenti et al)
# plot_wilson = fig.add_subplot(324)

# for i, obs in enumerate(obs_list):
#     plot_wilson.errorbar(obs.iloc[:, field_direction[i]], obs["wilson"], yerr=obs["wilson_err"], marker="o",
#                          markersize=2, color=cmap(i))

#     plot_wilson.plot(obs.iloc[:, field_direction[i]], obs["wilson"], marker="o", markersize=2, color=cmap(i),
#                      label=f"hdir={f_dict[field_direction[i]]}_{labels[i]}")

# plot_wilson.set_xlabel(f"external field")
# plot_wilson.set_ylabel("wilson loop < prod A_s * prod B_p >")
# plot_wilson.set_title(
#     f"wilson loop (see Valenti et al) vs external field for ToricCode2d")
# plot_wilson.legend()<|MERGE_RESOLUTION|>--- conflicted
+++ resolved
@@ -15,13 +15,8 @@
 save_dir = f"{RESULTS_PATH}/toric2d_h/L=10_final"
 
 # %%
-<<<<<<< HEAD
 field_directions = 3*[2]
 shapes = 3*[[10, 10]]
-=======
-field_directions = 2 * [2, ]
-shapes = 2 * [[8, 8]]
->>>>>>> daa47356
 labels = ["independent", "right_left", "left_right"]
 legend_labels = ["independent", "right_left", "left_right"]  # ["CRBM, alpha=1", "CRBM, alpha=2", "RBMSymm"]
 eval_model = "ToricCRBM"
